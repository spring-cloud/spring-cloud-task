--- conflicted
+++ resolved
@@ -66,23 +66,10 @@
 
 	private static final Log logger = LogFactory.getLog(TaskJobLauncherApplicationRunner.class);
 
-<<<<<<< HEAD
 	private final JobExplorer taskJobExplorer;
 
 	private final List<JobExecution> jobExecutionList = new ArrayList<>();
 
-=======
-	private final JobLauncher taskJobLauncher;
-
-	private final JobExplorer taskJobExplorer;
-
-	private final JobRepository taskJobRepository;
-
-	private final List<JobExecution> jobExecutionList = new ArrayList<>();
-
-	private ApplicationEventPublisher taskApplicationEventPublisher;
-
->>>>>>> 4ea9b9fa
 	private final TaskBatchProperties taskBatchProperties;
 
 	/**
@@ -101,15 +88,6 @@
 		this.taskBatchProperties = taskBatchProperties;
 	}
 
-<<<<<<< HEAD
-=======
-	@Override
-	public void setApplicationEventPublisher(ApplicationEventPublisher publisher) {
-		super.setApplicationEventPublisher(publisher);
-		this.taskApplicationEventPublisher = publisher;
-	}
-
->>>>>>> 4ea9b9fa
 	@Override
 	public void run(String... args) throws JobExecutionException {
 		logger.info("Running default command line with: " + Arrays.asList(args));
